--- conflicted
+++ resolved
@@ -24,18 +24,7 @@
 homepage = "https://numalogic.numaproj.io/"
 
 [tool.poetry.dependencies]
-<<<<<<< HEAD
-python = ">=3.8, <3.12"
-pytz = "^2022.1"
-numpy = "^1.23.1"
-pandas = "^1.4.3"
-torch = "^1.12.0"
-torchinfo = "^1.6.0"
-scikit-learn = "^1.0"
-
-mlflow = { version = "^1.27.0", optional = true }
-=======
-python = ">=3.9, <3.11"
+python = ">=3.9, <3.12"
 numpy = "^1.23"
 pandas = "^2.0"
 scikit-learn = "^1.2"
@@ -44,7 +33,8 @@
 omegaconf = "^2.3.0"
 cachetools = "^5.3.0"
 redis = {extras = ["hiredis"], version = "^4.5.4", optional = true}
->>>>>>> 9e838ef3
+
+mlflow = { version = "^1.27.0", optional = true }
 
 [tool.poetry.extras]
 mlflow = ["mlflow-skinny"]
