--- conflicted
+++ resolved
@@ -1,10 +1,6 @@
 [tool.poetry]
 name = "numalogic"
-<<<<<<< HEAD
-version = "0.3.0a1"
-=======
-version = "0.2.9"
->>>>>>> 43011470
+version = "0.3.0"
 description = "Collection of operational Machine Learning models and tools."
 authors = ["Numalogic Developers"]
 packages = [{ include = "numalogic" }]
@@ -26,14 +22,13 @@
 
 [tool.poetry.dependencies]
 python = ">=3.8, <3.11"
-<<<<<<< HEAD
 numpy = "^1.23"
 pandas = "^1.4"
 scikit-learn = "^1.0"
 mlflow-skinny = { version = "~2.0.1", optional = true }
 
 [tool.poetry.extras]
-mlflow-skinny = ["mlflow-skinny"]
+mlflow = ["mlflow-skinny"]
 
 [tool.poetry.group.torch]
 optional = true
@@ -45,20 +40,6 @@
 [tool.poetry.group.dev]
 optional = true
 
-=======
-pytz = "^2022.1"
-numpy = "^1.23.1"
-pandas = "^1.4.3"
-torch = "~1.12.0"
-torchinfo = "^1.6.0"
-scikit-learn = "^1.1"
-
-mlflow-skinny = { version = "^1.30.0", optional = true }
-
-[tool.poetry.extras]
-mlflow = ["mlflow-skinny"]
-
->>>>>>> 43011470
 [tool.poetry.group.dev.dependencies]
 matplotlib = "^3.4.2"
 black = "^22.6"
