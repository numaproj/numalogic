import logging
import os
import time
from dataclasses import replace
from typing import Optional

import numpy as np
from numpy.typing import NDArray
from orjson import orjson
from pynumaflow.mapper import Messages, Datum, Message

from numalogic.config import PostprocessFactory, RegistryFactory, ScoreConf, AggregatorFactory
from numalogic.tools.aggregators import aggregate_window, aggregate_features
from numalogic.registry import LocalLRUCache
from numalogic.tools.adjust import ScoreAdjuster
from numalogic.tools.types import redis_client_t, artifact_t
from numalogic.udfs import NumalogicUDF
from numalogic.udfs._config import PipelineConf
from numalogic.udfs._metrics import (
    MODEL_STATUS_COUNTER,
    RUNTIME_ERROR_COUNTER,
    MSG_PROCESSED_COUNTER,
    MSG_IN_COUNTER,
    UDF_TIME,
    _increment_counter,
)
from numalogic.udfs.entities import StreamPayload, Header, Status, TrainerPayload, OutputPayload
from numalogic.udfs.tools import _load_artifact

# TODO: move to config
LOCAL_CACHE_TTL = int(os.getenv("LOCAL_CACHE_TTL", "3600"))
LOCAL_CACHE_SIZE = int(os.getenv("LOCAL_CACHE_SIZE", "10000"))
LOAD_LATEST = os.getenv("LOAD_LATEST", "false").lower() == "true"

_LOGGER = logging.getLogger(__name__)


class PostprocessUDF(NumalogicUDF):
    """
    Postprocess UDF for Numalogic.

    Args:
        r_client: Redis client
        pl_conf: PipelineConf object
    """

    __slots__ = ("registry_conf", "model_registry", "postproc_factory")

    def __init__(
        self,
        r_client: redis_client_t,
        pl_conf: Optional[PipelineConf] = None,
    ):
        super().__init__(pl_conf=pl_conf, _vtx="postprocess")
        self.registry_conf = self.pl_conf.registry_conf
        model_registry_cls = RegistryFactory.get_cls(self.registry_conf.name)
        self.model_registry = model_registry_cls(
            client=r_client,
            cache_registry=LocalLRUCache(
                ttl=LOCAL_CACHE_TTL,
                cachesize=LOCAL_CACHE_SIZE,
                jitter_sec=self.registry_conf.jitter_conf.jitter_sec,
                jitter_steps_sec=self.registry_conf.jitter_conf.jitter_steps_sec,
            ),
        )
        self.postproc_factory = PostprocessFactory()

    @UDF_TIME.time()
    def exec(self, keys: list[str], datum: Datum) -> Messages:
        """
        The postprocess function here receives data from the previous udf.

        Args:
        -------
        keys: List of keys
        datum: Datum object.

        Returns
        -------
        Messages instance

        """
        _start_time = time.perf_counter()
        messages = Messages()

        # Construct payload object
        payload = StreamPayload(**orjson.loads(datum.value))
        _metric_label_values = (
            payload.composite_keys,
            self._vtx,
            ":".join(payload.composite_keys),
            payload.config_id,
            payload.pipeline_id,
        )

        _increment_counter(
            counter=MSG_IN_COUNTER,
            labels=_metric_label_values,
        )

        # load configs
        _stream_conf = self.get_stream_conf(payload.config_id)
        _conf = _stream_conf.ml_pipelines[payload.pipeline_id]
        thresh_cfg = _conf.numalogic_conf.threshold
        postprocess_cfg = _conf.numalogic_conf.postprocess
        adjust_cfg = _conf.numalogic_conf.adjust

        # load artifact
        thresh_artifact, payload = _load_artifact(
            skeys=[_ckey for _, _ckey in zip(_stream_conf.composite_keys, payload.composite_keys)],
            dkeys=[payload.pipeline_id, thresh_cfg.name],
            payload=payload,
            model_registry=self.model_registry,
            load_latest=LOAD_LATEST,
            vertex=self._vtx,
        )
        postproc_clf = self.postproc_factory.get_instance(postprocess_cfg)

        if thresh_artifact is None:
            payload = replace(
                payload, status=Status.ARTIFACT_NOT_FOUND, header=Header.TRAIN_REQUEST
            )
            _increment_counter(
                MODEL_STATUS_COUNTER,
                labels=(payload.status.value, *_metric_label_values),
            )

        #  Postprocess payload
        if payload.status in (Status.ARTIFACT_FOUND, Status.ARTIFACT_STALE) and thresh_artifact:
            try:
                feature_scores = self.compute(
                    model=thresh_artifact.artifact,
                    input_=payload.get_data(),
                    score_conf=_conf.numalogic_conf.score,
                    postproc_clf=postproc_clf,
<<<<<<< HEAD
                    score_adjust_conf=adjust_cfg,
                    raw_input=payload.get_data(original=True),
=======
                )  # (nfeat,)

                unified_score = self.compute_unified_score(
                    feature_scores, score_conf=_conf.numalogic_conf.score
>>>>>>> bf27eb59
                )

            except RuntimeError:
                _increment_counter(RUNTIME_ERROR_COUNTER, _metric_label_values)
                _LOGGER.exception(
                    "%s - Runtime postprocess error! Keys: %s, Metric: %s",
                    payload.uuid,
                    payload.composite_keys,
                    payload.metrics,
                )
                payload = replace(payload, status=Status.RUNTIME_ERROR, header=Header.TRAIN_REQUEST)
            else:
                payload = replace(
                    payload,
                    data=feature_scores,
                    header=Header.MODEL_INFERENCE,
                )
                out_payload = OutputPayload(
                    uuid=payload.uuid,
                    config_id=payload.config_id,
                    pipeline_id=payload.pipeline_id,
                    composite_keys=payload.composite_keys,
                    timestamp=payload.end_ts,
                    unified_anomaly=unified_score,
                    data=self._per_feature_score(payload.metrics, feature_scores),
                    metadata=payload.metadata,
                )
                _LOGGER.info(
                    "%s - Successfully post-processed, Keys: %s, Score: %s, Feature Scores: %s",
                    out_payload.uuid,
                    out_payload.composite_keys,
                    out_payload.unified_anomaly,
                    feature_scores.tolist(),
                )
                messages.append(Message(keys=keys, value=out_payload.to_json(), tags=["output"]))

        # Forward payload if a training request is tagged
        if payload.header == Header.TRAIN_REQUEST or payload.status == Status.ARTIFACT_STALE:
            ckeys = [_ckey for _, _ckey in zip(_stream_conf.composite_keys, payload.composite_keys)]
            train_payload = TrainerPayload(
                uuid=payload.uuid,
                composite_keys=ckeys,
                metrics=payload.metrics,
                config_id=payload.config_id,
                pipeline_id=payload.pipeline_id,
            )
            messages.append(Message(keys=keys, value=train_payload.to_json(), tags=["train"]))
        _LOGGER.debug(
            "%s -  Time taken in postprocess: %.4f sec",
            payload.uuid,
            time.perf_counter() - _start_time,
        )
        _increment_counter(
            MSG_PROCESSED_COUNTER,
            labels=_metric_label_values,
        )
        return messages

    @staticmethod
    def _per_feature_score(feat_names: list[str], scores: NDArray[float]) -> dict[str, float]:
        if (scores_len := len(scores)) != len(feat_names):
            _LOGGER.debug(
                "Scores length: %s does not match feat_names: %s",
                scores_len,
                feat_names,
            )
            return {}
        return dict(zip(feat_names, scores))

    @classmethod
    def compute(
        cls,
        model: artifact_t,
        input_: NDArray[float],
<<<<<<< HEAD
        postproc_clf=None,
        score_adjust_conf=None,
        raw_input: Optional[NDArray[float]] = None,
        **_
=======
        score_conf: Optional[ScoreConf] = None,
        postproc_clf=None,
        **_,
>>>>>>> bf27eb59
    ) -> NDArray[float]:
        """
        Compute thresholding, window aggregation followed by postprocess.

        Args:
        -------
<<<<<<< HEAD
        model: Threshold model instance
        input_: Input data of shape (n_samples, n_features)
        postproc_clf: Postprocess classifier instance
        score_adjust_conf: Score adjuster config
=======
        model: Model instance
        input_: Input data (Shape: seq_len x n_features)
        kwargs: Additional arguments
>>>>>>> bf27eb59

        Returns
        -------
        Output data of shape (n_features, )

        Raises
        ------
            RuntimeError: If threshold model or postproc function fails
        """
<<<<<<< HEAD
        # Threshold model run

        print("input", input_, input_.shape)

=======
        if score_conf is None:
            raise RuntimeError("Score config not provided!")

        scores = cls.compute_threshold(model, input_)  # (seqlen x nfeat)
        win_scores = cls.compute_feature_scores(scores, score_conf)
        if postproc_clf:
            win_scores = cls.compute_postprocess(postproc_clf, win_scores)  # (seqlen x nfeat)
        return win_scores  # (nfeat, )

    @classmethod
    def compute_threshold(cls, model: artifact_t, input_: NDArray[float]) -> NDArray[float]:
>>>>>>> bf27eb59
        try:
            scores = model.score_samples(input_).astype(np.float32)
        except Exception as err:
            raise RuntimeError("Threshold model scoring failed") from err
<<<<<<< HEAD

        print("thresh", scores, scores.shape)

        if not postproc_clf:
            return np.mean(scores, axis=0, keepdims=True).reshape(-1)

        # Postprocessing transform
        try:
            scores = postproc_clf.transform(scores)  # (10, 1)
        except Exception as err:
            raise RuntimeError("Postprocess failed") from err

        print("postproc", scores, scores.shape)

        if not score_adjust_conf:
            return np.mean(scores, axis=0, keepdims=True).reshape(-1)

        # Score adjustment
        if raw_input is None:
            _LOGGER.warning("Raw input is None. Skipping score adjustment")
            return np.mean(scores, axis=0, keepdims=True).reshape(-1)

        print("raw_input", raw_input, raw_input.shape)

        score_adjuster = ScoreAdjuster.from_conf(score_adjust_conf)
        scores = score_adjuster.adjust(metric_in=raw_input, model_scores=scores)

        print("adjusted", scores, scores.shape)

        return np.mean(scores, axis=0, keepdims=True).reshape(-1)
=======
        return scores

    @classmethod
    def compute_postprocess(cls, tx: artifact_t, input_: NDArray[float]):
        try:
            score = tx.transform(input_)
        except Exception as err:
            raise RuntimeError("Postprocess failed") from err
        return score

    @classmethod
    def compute_feature_scores(
        cls, scores: NDArray[float], score_conf: ScoreConf
    ) -> NDArray[float]:
        return aggregate_window(
            scores,
            agg_func=AggregatorFactory.get_func(score_conf.window_agg.method),
            **score_conf.window_agg.conf,
        )

    @classmethod
    def compute_unified_score(cls, scores: NDArray[float], score_conf: ScoreConf) -> float:
        return aggregate_features(
            scores.reshape(1, -1),
            agg_func=AggregatorFactory.get_func(score_conf.feature_agg.method),
            **score_conf.feature_agg.conf,
        ).item()
>>>>>>> bf27eb59
<|MERGE_RESOLUTION|>--- conflicted
+++ resolved
@@ -12,7 +12,6 @@
 from numalogic.config import PostprocessFactory, RegistryFactory, ScoreConf, AggregatorFactory
 from numalogic.tools.aggregators import aggregate_window, aggregate_features
 from numalogic.registry import LocalLRUCache
-from numalogic.tools.adjust import ScoreAdjuster
 from numalogic.tools.types import redis_client_t, artifact_t
 from numalogic.udfs import NumalogicUDF
 from numalogic.udfs._config import PipelineConf
@@ -103,7 +102,6 @@
         _conf = _stream_conf.ml_pipelines[payload.pipeline_id]
         thresh_cfg = _conf.numalogic_conf.threshold
         postprocess_cfg = _conf.numalogic_conf.postprocess
-        adjust_cfg = _conf.numalogic_conf.adjust
 
         # load artifact
         thresh_artifact, payload = _load_artifact(
@@ -133,15 +131,10 @@
                     input_=payload.get_data(),
                     score_conf=_conf.numalogic_conf.score,
                     postproc_clf=postproc_clf,
-<<<<<<< HEAD
-                    score_adjust_conf=adjust_cfg,
-                    raw_input=payload.get_data(original=True),
-=======
                 )  # (nfeat,)
 
                 unified_score = self.compute_unified_score(
                     feature_scores, score_conf=_conf.numalogic_conf.score
->>>>>>> bf27eb59
                 )
 
             except RuntimeError:
@@ -216,32 +209,18 @@
         cls,
         model: artifact_t,
         input_: NDArray[float],
-<<<<<<< HEAD
-        postproc_clf=None,
-        score_adjust_conf=None,
-        raw_input: Optional[NDArray[float]] = None,
-        **_
-=======
         score_conf: Optional[ScoreConf] = None,
         postproc_clf=None,
         **_,
->>>>>>> bf27eb59
     ) -> NDArray[float]:
         """
         Compute thresholding, window aggregation followed by postprocess.
 
         Args:
         -------
-<<<<<<< HEAD
-        model: Threshold model instance
-        input_: Input data of shape (n_samples, n_features)
-        postproc_clf: Postprocess classifier instance
-        score_adjust_conf: Score adjuster config
-=======
         model: Model instance
         input_: Input data (Shape: seq_len x n_features)
         kwargs: Additional arguments
->>>>>>> bf27eb59
 
         Returns
         -------
@@ -251,12 +230,6 @@
         ------
             RuntimeError: If threshold model or postproc function fails
         """
-<<<<<<< HEAD
-        # Threshold model run
-
-        print("input", input_, input_.shape)
-
-=======
         if score_conf is None:
             raise RuntimeError("Score config not provided!")
 
@@ -268,43 +241,10 @@
 
     @classmethod
     def compute_threshold(cls, model: artifact_t, input_: NDArray[float]) -> NDArray[float]:
->>>>>>> bf27eb59
         try:
             scores = model.score_samples(input_).astype(np.float32)
         except Exception as err:
             raise RuntimeError("Threshold model scoring failed") from err
-<<<<<<< HEAD
-
-        print("thresh", scores, scores.shape)
-
-        if not postproc_clf:
-            return np.mean(scores, axis=0, keepdims=True).reshape(-1)
-
-        # Postprocessing transform
-        try:
-            scores = postproc_clf.transform(scores)  # (10, 1)
-        except Exception as err:
-            raise RuntimeError("Postprocess failed") from err
-
-        print("postproc", scores, scores.shape)
-
-        if not score_adjust_conf:
-            return np.mean(scores, axis=0, keepdims=True).reshape(-1)
-
-        # Score adjustment
-        if raw_input is None:
-            _LOGGER.warning("Raw input is None. Skipping score adjustment")
-            return np.mean(scores, axis=0, keepdims=True).reshape(-1)
-
-        print("raw_input", raw_input, raw_input.shape)
-
-        score_adjuster = ScoreAdjuster.from_conf(score_adjust_conf)
-        scores = score_adjuster.adjust(metric_in=raw_input, model_scores=scores)
-
-        print("adjusted", scores, scores.shape)
-
-        return np.mean(scores, axis=0, keepdims=True).reshape(-1)
-=======
         return scores
 
     @classmethod
@@ -331,5 +271,4 @@
             scores.reshape(1, -1),
             agg_func=AggregatorFactory.get_func(score_conf.feature_agg.method),
             **score_conf.feature_agg.conf,
-        ).item()
->>>>>>> bf27eb59
+        ).item()