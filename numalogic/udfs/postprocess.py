--- conflicted
+++ resolved
@@ -10,14 +10,11 @@
 from pynumaflow.mapper import Messages, Datum, Message
 
 from numalogic.config import PostprocessFactory, RegistryFactory
-<<<<<<< HEAD
 from numalogic.transforms import expmov_avg_aggregator
-=======
 from numalogic.registry import LocalLRUCache
 from numalogic.tools.types import redis_client_t, artifact_t
 from numalogic.udfs import NumalogicUDF
 from numalogic.udfs._config import PipelineConf
->>>>>>> 80ef4317
 from numalogic.udfs._metrics import (
     MODEL_STATUS_COUNTER,
     RUNTIME_ERROR_COUNTER,
@@ -27,7 +24,7 @@
     _increment_counter,
 )
 from numalogic.udfs.entities import StreamPayload, Header, Status, TrainerPayload, OutputPayload
-from numalogic.udfs.tools import _load_artifact, _update_info_metric
+from numalogic.udfs.tools import _load_artifact
 
 # TODO: move to config
 LOCAL_CACHE_TTL = int(os.getenv("LOCAL_CACHE_TTL", "3600"))
@@ -135,7 +132,6 @@
                     input_=payload.get_data(),
                     postproc_clf=postproc_clf,
                 )
-                _update_info_metric(raw_scores, payload.metrics, _metric_label_values)
             except RuntimeError:
                 _increment_counter(RUNTIME_ERROR_COUNTER, _metric_label_values)
                 _LOGGER.exception(
@@ -162,21 +158,12 @@
                     metadata=payload.metadata,
                 )
                 _LOGGER.info(
-<<<<<<< HEAD
                     "%s - Successfully post-processed, Keys: %s, Scores: %s, Raw scores: %s",
                     out_payload.uuid,
                     out_payload.composite_keys,
                     out_payload.unified_anomaly,
                     raw_scores.tolist(),
-=======
-                    "%s - Successfully post-processed, Keys: %s, Scores: %s, Payload: %s",
-                    out_payload.uuid,
-                    out_payload.composite_keys,
-                    out_payload.unified_anomaly,
-                    payload,
->>>>>>> 80ef4317
-                )
-                _LOGGER.info("%s-%s", payload.uuid, out_payload)
+                )
                 messages.append(Message(keys=keys, value=out_payload.to_json(), tags=["output"]))
 
         # Forward payload if a training request is tagged
