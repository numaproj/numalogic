--- conflicted
+++ resolved
@@ -36,13 +36,9 @@
     except (IndexError, TypeError):
         server_type = "sync"
 
-<<<<<<< HEAD
-    LOGGER.info("Running %s on %s server with config path %s", step, server_type, CONF_FILE_PATH)
+    LOGGER.info("Running %s on %s server", step, server_type)
     start_metrics_server(8779)
-=======
-    LOGGER.info("Running %s on %s server", step, server_type)
-
->>>>>>> dfc383a3
+    
     server = init_server(step, server_type)
     server.start()
 
