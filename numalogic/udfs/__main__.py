import logging
import os
import sys

from numalogic._constants import BASE_CONF_DIR
from numalogic.connectors.redis import get_redis_client_from_conf
from numalogic.udfs import load_pipeline_conf, UDFFactory, ServerFactory, set_logger

LOGGER = logging.getLogger(__name__)

# TODO support user config paths
CONF_FILE_PATH = os.getenv(
    "CONF_PATH", default=os.path.join(BASE_CONF_DIR, "default-configs", "config.yaml")
)

<<<<<<< HEAD
if __name__ == "__main__":
=======

def start_server():
    """Starts the pynumaflow server."""
>>>>>>> a364721d
    set_logger()
    step = sys.argv[1]

    try:
        server_type = sys.argv[2]
    except (IndexError, TypeError):
        server_type = "sync"

    LOGGER.info("Running %s on %s server with config path %s", step, server_type, CONF_FILE_PATH)

    pipeline_conf = load_pipeline_conf(CONF_FILE_PATH)
    logging.info("Pipeline config: %s", pipeline_conf)

    redis_client = get_redis_client_from_conf(pipeline_conf.redis_conf)
    udf = UDFFactory.get_udf_instance(step, r_client=redis_client, pl_conf=pipeline_conf)

    server = ServerFactory.get_server_instance(server_type, map_handler=udf)
    server.start()


if __name__ == "__main__":
    start_server()<|MERGE_RESOLUTION|>--- conflicted
+++ resolved
@@ -13,13 +13,9 @@
     "CONF_PATH", default=os.path.join(BASE_CONF_DIR, "default-configs", "config.yaml")
 )
 
-<<<<<<< HEAD
-if __name__ == "__main__":
-=======
 
 def start_server():
     """Starts the pynumaflow server."""
->>>>>>> a364721d
     set_logger()
     step = sys.argv[1]
 
