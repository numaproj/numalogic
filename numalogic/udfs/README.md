<<<<<<< HEAD
|        Metric Name        |   Type    |                    Labels                     |                   Description                   |
|:-------------------------:|:---------:|:---------------------------------------------:|:-----------------------------------------------:|
|      MSG_IN_COUNTER       |  Counter  |       vertex, composite_key, config_id        |              Count msgs flowing in              |
|   MSG_PROCESSED_COUNTER   |  Counter  |       vertex, composite_key, config_id        |              Count msgs processed               |
|      SOURCE_COUNTER       |  Counter  |       source, composite_key, config_id        | Count artifact source (registry or cache) calls |
| INSUFFICIENT_DATA_COUNTER |  Counter  |           composite_key, config_id            |     Count insufficient data while Training      |
|   MODEL_STATUS_COUNTER    |  Counter  |   status, vertex, composite_key, config_id    |            Count status of the model            |
|  DATASHAPE_ERROR_COUNTER  |  Counter  |           composite_key, config_id            |      Count datashape errors in preprocess       |
|    MSG_DROPPED_COUNTER    |  Counter  |       vertex, composite_key, config_id        |               Count dropped msgs                |
|    REDIS_ERROR_COUNTER    |  Counter  |       vertex, composite_key, config_id        |               Count redis errors                |
|     EXCEPTION_COUNTER     |  Counter  |       vertex, composite_key, config_id        |                Count exceptions                 |
|   RUNTIME_ERROR_COUNTER   |  Counter  |       vertex, composite_key, config_id        |              Count runtime errors               |
|  FETCH_EXCEPTION_COUNTER  |  Counter  |           composite_key, config_id            | Count exceptions during train data fetch calls  |
|  DATAFRAME_SHAPE_SUMMARY  |  Summary  |           composite_key, config_id            |          len of dataframe for training          |
|        NAN_SUMMARY        |  Summary  |           composite_key, config_id            |            Count nan's in train data            |
|        INF_SUMMARY        |  Summary  |           composite_key, config_id            |            Count inf's in train data            |
|    FETCH_TIME_SUMMARY     |  Summary  |           composite_key, config_id            |              Train Data Fetch time              |
|        MODEL_INFO         |   Info    |           composite_key, config_id            |                   Model info                    |
|    RECORDED_DATA_INFO     |   Info    | vertex, composite_key, config_id, metric name |               Recorded data info                |
|         UDF_TIME          | Histogram |           composite_key, config_id            |        Histogram for udf processing time        |
=======
|        Metric Name        |   Type    |                                     Labels                                     |                     Description                      |
|:-------------------------:|:---------:|:------------------------------------------------------------------------------:|:----------------------------------------------------:|
|      MSG_IN_COUNTER       |  Counter  |                 vertex, composite_key, config_id, pipeline_id                  |                Count msgs flowing in                 |
|   MSG_PROCESSED_COUNTER   |  Counter  |                 vertex, composite_key, config_id, pipeline_id                  |                 Count msgs processed                 |
|      SOURCE_COUNTER       |  Counter  |                 source, composite_key, config_id, pipeline_id                  |   Count artifact source (registry or cache) calls    |
| INSUFFICIENT_DATA_COUNTER |  Counter  |                     composite_key, config_id, pipeline_id                      |        Count insufficient data while Training        |
|   MODEL_STATUS_COUNTER    |  Counter  |             status, vertex, composite_key, config_id, pipeline_id              |              Count status of the model               |
|  DATASHAPE_ERROR_COUNTER  |  Counter  |                     composite_key, config_id, pipeline_id                      |         Count datashape errors in preprocess         |
|    MSG_DROPPED_COUNTER    |  Counter  |                 vertex, composite_key, config_id, pipeline_id                  |                  Count dropped msgs                  |
|    REDIS_ERROR_COUNTER    |  Counter  |                 vertex, composite_key, config_id, pipeline_id                  |                  Count redis errors                  |
|     EXCEPTION_COUNTER     |  Counter  |                 vertex, composite_key, config_id, pipeline_id                  |                   Count exceptions                   |
|   RUNTIME_ERROR_COUNTER   |  Counter  |                 vertex, composite_key, config_id, pipeline_id                  |                 Count runtime errors                 |
|  FETCH_EXCEPTION_COUNTER  |  Counter  |                     composite_key, config_id, pipeline_id                      |    Count exceptions during train data fetch calls    |
|  DATAFRAME_SHAPE_SUMMARY  |  Summary  |                     composite_key, config_id, pipeline_id                      |            len of dataframe for training             |
|        NAN_SUMMARY        |  Summary  |                     composite_key, config_id, pipeline_id                      |              Count nan's in train data               |
|        INF_SUMMARY        |  Summary  |                     composite_key, config_id, pipeline_id                      |              Count inf's in train data               |
|    FETCH_TIME_SUMMARY     |  Summary  |                     composite_key, config_id, pipeline_id                      |                Train Data Fetch time                 |
|        MODEL_INFO         |   Info    |                     composite_key, config_id, pipeline_id                      |                      Model info                      |
|         UDF_TIME          | Histogram |                     composite_key, config_id, pipeline_id                      |          Histogram for udf processing time           |
|    RECORDED_DATA_GAUGE    |   Gauge   | "source", "vertex", "composite_key", "config_id", "pipeline_id", "metric_name" | Gauge metric to observe the mean value of the window | 
>>>>>>> 80ef4317
<|MERGE_RESOLUTION|>--- conflicted
+++ resolved
@@ -1,25 +1,3 @@
-<<<<<<< HEAD
-|        Metric Name        |   Type    |                    Labels                     |                   Description                   |
-|:-------------------------:|:---------:|:---------------------------------------------:|:-----------------------------------------------:|
-|      MSG_IN_COUNTER       |  Counter  |       vertex, composite_key, config_id        |              Count msgs flowing in              |
-|   MSG_PROCESSED_COUNTER   |  Counter  |       vertex, composite_key, config_id        |              Count msgs processed               |
-|      SOURCE_COUNTER       |  Counter  |       source, composite_key, config_id        | Count artifact source (registry or cache) calls |
-| INSUFFICIENT_DATA_COUNTER |  Counter  |           composite_key, config_id            |     Count insufficient data while Training      |
-|   MODEL_STATUS_COUNTER    |  Counter  |   status, vertex, composite_key, config_id    |            Count status of the model            |
-|  DATASHAPE_ERROR_COUNTER  |  Counter  |           composite_key, config_id            |      Count datashape errors in preprocess       |
-|    MSG_DROPPED_COUNTER    |  Counter  |       vertex, composite_key, config_id        |               Count dropped msgs                |
-|    REDIS_ERROR_COUNTER    |  Counter  |       vertex, composite_key, config_id        |               Count redis errors                |
-|     EXCEPTION_COUNTER     |  Counter  |       vertex, composite_key, config_id        |                Count exceptions                 |
-|   RUNTIME_ERROR_COUNTER   |  Counter  |       vertex, composite_key, config_id        |              Count runtime errors               |
-|  FETCH_EXCEPTION_COUNTER  |  Counter  |           composite_key, config_id            | Count exceptions during train data fetch calls  |
-|  DATAFRAME_SHAPE_SUMMARY  |  Summary  |           composite_key, config_id            |          len of dataframe for training          |
-|        NAN_SUMMARY        |  Summary  |           composite_key, config_id            |            Count nan's in train data            |
-|        INF_SUMMARY        |  Summary  |           composite_key, config_id            |            Count inf's in train data            |
-|    FETCH_TIME_SUMMARY     |  Summary  |           composite_key, config_id            |              Train Data Fetch time              |
-|        MODEL_INFO         |   Info    |           composite_key, config_id            |                   Model info                    |
-|    RECORDED_DATA_INFO     |   Info    | vertex, composite_key, config_id, metric name |               Recorded data info                |
-|         UDF_TIME          | Histogram |           composite_key, config_id            |        Histogram for udf processing time        |
-=======
 |        Metric Name        |   Type    |                                     Labels                                     |                     Description                      |
 |:-------------------------:|:---------:|:------------------------------------------------------------------------------:|:----------------------------------------------------:|
 |      MSG_IN_COUNTER       |  Counter  |                 vertex, composite_key, config_id, pipeline_id                  |                Count msgs flowing in                 |
@@ -39,5 +17,4 @@
 |    FETCH_TIME_SUMMARY     |  Summary  |                     composite_key, config_id, pipeline_id                      |                Train Data Fetch time                 |
 |        MODEL_INFO         |   Info    |                     composite_key, config_id, pipeline_id                      |                      Model info                      |
 |         UDF_TIME          | Histogram |                     composite_key, config_id, pipeline_id                      |          Histogram for udf processing time           |
-|    RECORDED_DATA_GAUGE    |   Gauge   | "source", "vertex", "composite_key", "config_id", "pipeline_id", "metric_name" | Gauge metric to observe the mean value of the window | 
->>>>>>> 80ef4317
+|    RECORDED_DATA_GAUGE    |   Gauge   | "source", "vertex", "composite_key", "config_id", "pipeline_id", "metric_name" | Gauge metric to observe the mean value of the window |