--- conflicted
+++ resolved
@@ -21,12 +21,7 @@
 from numalogic.tools.types import redis_client_t, artifact_t, KEYS, KeyedArtifact
 from numalogic.udfs import NumalogicUDF
 from numalogic.udfs._config import StreamConf, PipelineConf
-<<<<<<< HEAD
 from numalogic.udfs.entities import TrainerPayload, StreamPayload
-=======
-from numalogic.udfs.entities import TrainerPayload
->>>>>>> a364721d
-
 _LOGGER = logging.getLogger(__name__)
 
 
@@ -238,7 +233,7 @@
     def artifacts_to_save(
         skeys: KEYS,
         dict_artifacts: dict[str, KeyedArtifact],
-        model_registry: RedisRegistry,
+        model_registry,
         payload: StreamPayload,
     ) -> None:
         """
