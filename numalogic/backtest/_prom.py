# Copyright 2022 The Numaproj Authors.
# Licensed under the Apache License, Version 2.0 (the "License");
# you may not use this file except in compliance with the License.
# You may obtain a copy of the License at
#     http://www.apache.org/licenses/LICENSE-2.0
# Unless required by applicable law or agreed to in writing, software
# distributed under the License is distributed on an "AS IS" BASIS,
# WITHOUT WARRANTIES OR CONDITIONS OF ANY KIND, either express or implied.
# See the License for the specific language governing permissions and
# limitations under the License.

import logging
import os.path
from datetime import datetime, timedelta
from pathlib import Path
from typing import Optional, Union

import numpy as np
import pandas as pd
import torch
from numpy.typing import NDArray
from omegaconf import OmegaConf

from numalogic._constants import BASE_DIR
from numalogic.backtest._constants import DEFAULT_SEQUENCE_LEN
from numalogic.config import (
    NumalogicConf,
    ModelFactory,
    PreprocessFactory,
    PostprocessFactory,
    ThresholdFactory,
)
from numalogic.connectors import ConnectorType
from numalogic.connectors.prometheus import PrometheusFetcher
from numalogic.tools.data import StreamingDataset, inverse_window
from numalogic.tools.types import artifact_t
from numalogic.udfs import UDFFactory, StreamConf, MLPipelineConf

DEFAULT_OUTPUT_DIR = os.path.join(BASE_DIR, ".btoutput")
LOGGER = logging.getLogger(__name__)


<<<<<<< HEAD
class PromBacktester:
=======
def _init_default_streamconf(metrics: list[str]) -> StreamConf:
    numalogic_cfg = NumalogicConf(
        model=ModelInfo(
            "VanillaAE", conf={"seq_len": DEFAULT_SEQUENCE_LEN, "n_features": len(metrics)}
        ),
        preprocess=[ModelInfo("StandardScaler")],
        trainer=TrainerConf(pltrainer_conf=LightningTrainerConf(accelerator="cpu")),
    )
    return StreamConf(
        source=ConnectorType.prometheus,
        window_size=DEFAULT_SEQUENCE_LEN,
        ml_pipelines={
            "default": MLPipelineConf(
                metrics=metrics,
                numalogic_conf=numalogic_cfg,
            )
        },
    )


class PromUnivarBacktester:
    """
    Class for running backtest for a single metric on data from Prometheus or Thanos.

    Args:
        url: Prometheus/Thanos URL
        namespace: Namespace of the metric
        appname: Application name
        metric: Metric name
        return_labels: Prometheus label names as columns to return
        lookback_days: Number of days of data to fetch
        output_dir: Output directory
        test_ratio: Ratio of test data to total data
        stream_conf: Stream configuration
        pipeline_id: ml pipeline id from stream_conf
    """

>>>>>>> 80ef4317
    def __init__(
        self,
        url: str,
        query: str,
        return_labels: Optional[list[str]] = None,
        metrics: Optional[list[str]] = None,
        lookback_days: int = 8,
        output_dir: Union[str, Path] = DEFAULT_OUTPUT_DIR,
        test_ratio: float = 0.25,
<<<<<<< HEAD
        numalogic_cfg: Optional[dict] = None,
        load_saved_conf: bool = False,
        experiment_name: str = "exp",
    ):
        self._url = url
=======
        stream_conf: Optional[StreamConf] = None,
        pipeline_id: str = "default",
    ):
        self._url = url
        self.namespace = namespace
        self.appname = appname
        self.metric = metric
        self.conf = stream_conf or _init_default_streamconf([metric])
        self.ml_pl_conf = self.conf.ml_pipelines[pipeline_id]
>>>>>>> 80ef4317
        self.test_ratio = test_ratio
        self.lookback_days = lookback_days
        self.return_labels = return_labels

<<<<<<< HEAD
        self.out_dir = self.get_outdir(experiment_name, outdir=output_dir)
=======
        self._seq_len = self.conf.window_size
        self._n_features = len(self.ml_pl_conf.metrics)

        self.out_dir = self.get_outdir(appname, metric, outdir=output_dir)
>>>>>>> 80ef4317
        self._datapath = os.path.join(self.out_dir, "data.csv")
        self._modelpath = os.path.join(self.out_dir, "models.pt")
        self._outpath = os.path.join(self.out_dir, "output.csv")

        if not os.path.exists(self.out_dir):
            os.makedirs(self.out_dir)

        self.query = query
        self.metrics = metrics or []
        self.conf = self._init_conf(metrics, numalogic_cfg, load_saved_conf)
        self._seq_len = self.conf.window_size
        self._n_features = len(self.conf.metrics)

    def _init_conf(self, metrics: list[str], nl_conf: dict, load_saved_conf: bool) -> StreamConf:
        if load_saved_conf:
            try:
                nl_conf = OmegaConf.load(os.path.join(self.out_dir, "config.yaml"))
            except FileNotFoundError:
                LOGGER.warning("No saved config found in %s", self.out_dir)
            else:
                LOGGER.info("Loaded saved config from %s", self.out_dir)

        if nl_conf:
            LOGGER.info("Using provided config!")
            return StreamConf(
                source=ConnectorType.prometheus,
                window_size=DEFAULT_SEQUENCE_LEN,
                metrics=metrics,
                numalogic_conf=OmegaConf.to_object(
                    OmegaConf.merge(OmegaConf.structured(NumalogicConf), OmegaConf.create(nl_conf)),
                ),
            )

        raise ValueError("Provide one of numalogic_conf or load_saved_conf")

    def train_models(
        self,
        df: Optional[pd.DataFrame] = None,
    ) -> dict[str, artifact_t]:
        """
        Train models for the given data.

        Args:
            df: Dataframe with timestamp and metric values

        Returns
        -------
            Dictionary of trained models
        """
        if df is None:
            df = self._read_or_fetch_data()

        if self.metrics:
            df = df[self.metrics]

        df_train, _ = self._split_data(df)

        x_train = df_train.to_numpy(dtype=np.float32)
        LOGGER.info("Training data shape: %s", x_train.shape)

<<<<<<< HEAD
        artifacts = UDFFactory.get_udf_cls("promtrainer").compute(
            model=ModelFactory().get_instance(self.conf.numalogic_conf.model),
=======
        artifacts = UDFFactory.get_udf_cls("trainer").compute(
            model=ModelFactory().get_instance(self.ml_pl_conf.numalogic_conf.model),
>>>>>>> 80ef4317
            input_=x_train,
            preproc_clf=PreprocessFactory().get_pipeline_instance(
                self.ml_pl_conf.numalogic_conf.preprocess
            ),
            threshold_clf=ThresholdFactory().get_instance(self.ml_pl_conf.numalogic_conf.threshold),
            numalogic_cfg=self.ml_pl_conf.numalogic_conf,
        )
        artifacts_dict = {
            "model": artifacts["inference"].artifact,
            "preproc_clf": artifacts["preproc_clf"].artifact,
            "threshold_clf": artifacts["threshold_clf"].artifact,
        }
        with open(self._modelpath, "wb") as f:
            torch.save(artifacts_dict, f)

        with open(os.path.join(self.out_dir, "config.yaml"), "w") as f:
            OmegaConf.save(self.conf.numalogic_conf, f)

        LOGGER.info("Models saved in %s", self._modelpath)
        return artifacts_dict

    def generate_scores(
        self,
        df: pd.DataFrame,
        model_path: Optional[str] = None,
        use_full_data: bool = False,
    ) -> pd.DataFrame:
        """
        Generate scores for the given data.

        Args:
        -------
            df: Dataframe with timestamp and metric values
            model_path: Path to the saved models
            use_full_data: If True, use the full data for generating scores else use only the test

        Returns
        -------
            Dataframe with timestamp and metric values

        Raises
        ------
            RuntimeError: If valid model is not provided when use_full_data is True
        """
        try:
            artifacts = self._load_or_train_model(df, model_path, avoid_training=use_full_data)
        except FileNotFoundError as err:
            raise RuntimeError(
                "Valid model needs to be provided if use_full_data is True!"
            ) from err

        if use_full_data:
            df_test = df[self.metrics]
        else:
            _, df_test = self._split_data(df[self.metrics])
        x_test = df_test.to_numpy(dtype=np.float32)
        LOGGER.info("Test data shape: %s", df_test.shape)

        preproc_udf = UDFFactory.get_udf_cls("preprocess")
        nn_udf = UDFFactory.get_udf_cls("inference")
        postproc_udf = UDFFactory.get_udf_cls("postprocess")

        # Preprocess
        x_scaled = preproc_udf.compute(model=artifacts["preproc_clf"], input_=x_test)

        ds = StreamingDataset(x_scaled, seq_len=self.conf.window_size)
<<<<<<< HEAD
        raw_scores = np.zeros((len(ds), self.conf.window_size), dtype=np.float32)
        final_scores = np.zeros_like(raw_scores, dtype=np.float32)
        postproc_func = PostprocessFactory().get_instance(self.conf.numalogic_conf.postprocess)

        x_recon = np.zeros(
            (len(ds), self.conf.window_size, len(self.conf.metrics)), dtype=np.float32
        )
=======
        anomaly_scores = np.zeros(
            (len(ds), self.conf.window_size, len(self.ml_pl_conf.metrics)), dtype=np.float32
        )
        x_recon = np.zeros_like(anomaly_scores, dtype=np.float32)
        postproc_func = PostprocessFactory().get_instance(
            self.ml_pl_conf.numalogic_conf.postprocess
        )
>>>>>>> 80ef4317

        # Model Inference
        for idx, arr in enumerate(ds):
            x_recon[idx] = nn_udf.compute(model=artifacts["model"], input_=arr)
            raw_scores[idx], final_scores[idx] = postproc_udf.compute(
                model=artifacts["threshold_clf"],
                input_=x_recon[idx],
                postproc_clf=postproc_func,
            )

        x_recon = inverse_window(torch.from_numpy(x_recon)).numpy()
        raw_scores = inverse_window(torch.unsqueeze(torch.from_numpy(raw_scores), dim=2)).numpy()
        final_scores = inverse_window(
            torch.unsqueeze(torch.from_numpy(final_scores), dim=2)
        ).numpy()

        return self._construct_output(
            df_test,
            preproc_out=x_scaled,
            nn_out=x_recon,
            thresh_out=raw_scores,
            postproc_out=final_scores,
        )

    @classmethod
    def get_outdir(cls, expname: str, outdir=DEFAULT_OUTPUT_DIR) -> str:
        """Get the output directory for the given metric."""
        return os.path.join(outdir, expname)

    def read_data(self, fill_na_value: float = 0.0, save=True) -> pd.DataFrame:
        datafetcher = PrometheusFetcher(self._url)
        df = datafetcher.raw_fetch(
            query=self.query,
            start=(datetime.now() - timedelta(days=self.lookback_days)),
            end=datetime.now(),
            return_labels=self.return_labels,
        )
        LOGGER.info(
            "Fetched dataframe with lookback days: %s with shape: %s", self.lookback_days, df.shape
        )
        if self.metrics:
            df = df[self.metrics]
        df = df.replace([np.inf, -np.inf], np.nan).fillna(fill_na_value)
        if save:
            df.to_csv(self._datapath, index=True)
        return df

    def _split_data(self, df: pd.DataFrame) -> tuple[pd.DataFrame, pd.DataFrame]:
        test_size = int(df.shape[0] * self.test_ratio)
        return df.iloc[:-test_size], df.iloc[-test_size:]

    def _read_or_fetch_data(self) -> pd.DataFrame:
        try:
            df = pd.read_csv(self._datapath, dtype=np.float32)
        except FileNotFoundError:
            LOGGER.info("No saved data found! Fetching data...")
            df = self.read_data()
        else:
            LOGGER.info("Saved data found! Reading from %s", self._datapath)
        df.set_index(["timestamp"], inplace=True)
        df.index = pd.to_datetime(df.index)
        return df

    def _load_or_train_model(
        self, df: pd.DataFrame, model_path: str, avoid_training: bool = False
    ) -> dict[str, artifact_t]:
        _modelpath = model_path or self._modelpath
        try:
            with open(_modelpath, "rb") as f:
                artifacts = torch.load(f)
        except FileNotFoundError:
            if avoid_training:
                raise
            LOGGER.info("No saved models found! Training models...")
            artifacts = self.train_models(df)
        else:
            LOGGER.info("Loaded models from %s", _modelpath)
        return artifacts

    def _construct_output(
        self,
        input_df: pd.DataFrame,
        preproc_out: NDArray[float],
        nn_out: NDArray[float],
        thresh_out: NDArray[float],
        postproc_out: NDArray[float],
    ) -> pd.DataFrame:
        ts_idx = input_df.index
        dfs = {
            "input": input_df,
            "preproc_out": pd.DataFrame(
                preproc_out,
                columns=self.metrics,
                index=ts_idx,
            ),
            "model_out": pd.DataFrame(
                nn_out,
                columns=self.metrics,
                index=ts_idx,
            ),
            "thresh_out": pd.DataFrame(
                thresh_out,
                columns=["unified_score"],
                index=ts_idx,
            ),
            "postproc_out": pd.DataFrame(
                postproc_out,
                columns=["unified_score"],
                index=ts_idx,
            ),
        }
        return pd.concat(dfs, axis=1)<|MERGE_RESOLUTION|>--- conflicted
+++ resolved
@@ -40,47 +40,7 @@
 LOGGER = logging.getLogger(__name__)
 
 
-<<<<<<< HEAD
 class PromBacktester:
-=======
-def _init_default_streamconf(metrics: list[str]) -> StreamConf:
-    numalogic_cfg = NumalogicConf(
-        model=ModelInfo(
-            "VanillaAE", conf={"seq_len": DEFAULT_SEQUENCE_LEN, "n_features": len(metrics)}
-        ),
-        preprocess=[ModelInfo("StandardScaler")],
-        trainer=TrainerConf(pltrainer_conf=LightningTrainerConf(accelerator="cpu")),
-    )
-    return StreamConf(
-        source=ConnectorType.prometheus,
-        window_size=DEFAULT_SEQUENCE_LEN,
-        ml_pipelines={
-            "default": MLPipelineConf(
-                metrics=metrics,
-                numalogic_conf=numalogic_cfg,
-            )
-        },
-    )
-
-
-class PromUnivarBacktester:
-    """
-    Class for running backtest for a single metric on data from Prometheus or Thanos.
-
-    Args:
-        url: Prometheus/Thanos URL
-        namespace: Namespace of the metric
-        appname: Application name
-        metric: Metric name
-        return_labels: Prometheus label names as columns to return
-        lookback_days: Number of days of data to fetch
-        output_dir: Output directory
-        test_ratio: Ratio of test data to total data
-        stream_conf: Stream configuration
-        pipeline_id: ml pipeline id from stream_conf
-    """
-
->>>>>>> 80ef4317
     def __init__(
         self,
         url: str,
@@ -90,35 +50,16 @@
         lookback_days: int = 8,
         output_dir: Union[str, Path] = DEFAULT_OUTPUT_DIR,
         test_ratio: float = 0.25,
-<<<<<<< HEAD
         numalogic_cfg: Optional[dict] = None,
         load_saved_conf: bool = False,
         experiment_name: str = "exp",
     ):
         self._url = url
-=======
-        stream_conf: Optional[StreamConf] = None,
-        pipeline_id: str = "default",
-    ):
-        self._url = url
-        self.namespace = namespace
-        self.appname = appname
-        self.metric = metric
-        self.conf = stream_conf or _init_default_streamconf([metric])
-        self.ml_pl_conf = self.conf.ml_pipelines[pipeline_id]
->>>>>>> 80ef4317
         self.test_ratio = test_ratio
         self.lookback_days = lookback_days
         self.return_labels = return_labels
 
-<<<<<<< HEAD
         self.out_dir = self.get_outdir(experiment_name, outdir=output_dir)
-=======
-        self._seq_len = self.conf.window_size
-        self._n_features = len(self.ml_pl_conf.metrics)
-
-        self.out_dir = self.get_outdir(appname, metric, outdir=output_dir)
->>>>>>> 80ef4317
         self._datapath = os.path.join(self.out_dir, "data.csv")
         self._modelpath = os.path.join(self.out_dir, "models.pt")
         self._outpath = os.path.join(self.out_dir, "output.csv")
@@ -128,9 +69,8 @@
 
         self.query = query
         self.metrics = metrics or []
-        self.conf = self._init_conf(metrics, numalogic_cfg, load_saved_conf)
-        self._seq_len = self.conf.window_size
-        self._n_features = len(self.conf.metrics)
+        self.conf: StreamConf = self._init_conf(metrics, numalogic_cfg, load_saved_conf)
+        self.nlconf: NumalogicConf = self.conf.get_numalogic_conf()
 
     def _init_conf(self, metrics: list[str], nl_conf: dict, load_saved_conf: bool) -> StreamConf:
         if load_saved_conf:
@@ -146,10 +86,17 @@
             return StreamConf(
                 source=ConnectorType.prometheus,
                 window_size=DEFAULT_SEQUENCE_LEN,
-                metrics=metrics,
-                numalogic_conf=OmegaConf.to_object(
-                    OmegaConf.merge(OmegaConf.structured(NumalogicConf), OmegaConf.create(nl_conf)),
-                ),
+                ml_pipelines={
+                    "default": MLPipelineConf(
+                        pipeline_id="default",
+                        metrics=metrics,
+                        numalogic_conf=OmegaConf.to_object(
+                            OmegaConf.merge(
+                                OmegaConf.structured(NumalogicConf), OmegaConf.create(nl_conf)
+                            ),
+                        ),
+                    )
+                },
             )
 
         raise ValueError("Provide one of numalogic_conf or load_saved_conf")
@@ -179,19 +126,12 @@
         x_train = df_train.to_numpy(dtype=np.float32)
         LOGGER.info("Training data shape: %s", x_train.shape)
 
-<<<<<<< HEAD
         artifacts = UDFFactory.get_udf_cls("promtrainer").compute(
-            model=ModelFactory().get_instance(self.conf.numalogic_conf.model),
-=======
-        artifacts = UDFFactory.get_udf_cls("trainer").compute(
-            model=ModelFactory().get_instance(self.ml_pl_conf.numalogic_conf.model),
->>>>>>> 80ef4317
+            model=ModelFactory().get_instance(self.nlconf.model),
             input_=x_train,
-            preproc_clf=PreprocessFactory().get_pipeline_instance(
-                self.ml_pl_conf.numalogic_conf.preprocess
-            ),
-            threshold_clf=ThresholdFactory().get_instance(self.ml_pl_conf.numalogic_conf.threshold),
-            numalogic_cfg=self.ml_pl_conf.numalogic_conf,
+            preproc_clf=PreprocessFactory().get_pipeline_instance(self.nlconf.preprocess),
+            threshold_clf=ThresholdFactory().get_instance(self.nlconf.threshold),
+            numalogic_cfg=self.nlconf,
         )
         artifacts_dict = {
             "model": artifacts["inference"].artifact,
@@ -202,7 +142,7 @@
             torch.save(artifacts_dict, f)
 
         with open(os.path.join(self.out_dir, "config.yaml"), "w") as f:
-            OmegaConf.save(self.conf.numalogic_conf, f)
+            OmegaConf.save(self.nlconf, f)
 
         LOGGER.info("Models saved in %s", self._modelpath)
         return artifacts_dict
@@ -252,23 +192,11 @@
         x_scaled = preproc_udf.compute(model=artifacts["preproc_clf"], input_=x_test)
 
         ds = StreamingDataset(x_scaled, seq_len=self.conf.window_size)
-<<<<<<< HEAD
         raw_scores = np.zeros((len(ds), self.conf.window_size), dtype=np.float32)
         final_scores = np.zeros_like(raw_scores, dtype=np.float32)
-        postproc_func = PostprocessFactory().get_instance(self.conf.numalogic_conf.postprocess)
-
-        x_recon = np.zeros(
-            (len(ds), self.conf.window_size, len(self.conf.metrics)), dtype=np.float32
-        )
-=======
-        anomaly_scores = np.zeros(
-            (len(ds), self.conf.window_size, len(self.ml_pl_conf.metrics)), dtype=np.float32
-        )
-        x_recon = np.zeros_like(anomaly_scores, dtype=np.float32)
-        postproc_func = PostprocessFactory().get_instance(
-            self.ml_pl_conf.numalogic_conf.postprocess
-        )
->>>>>>> 80ef4317
+        postproc_func = PostprocessFactory().get_instance(self.nlconf.postprocess)
+
+        x_recon = np.zeros((len(ds), self.conf.window_size, len(self.metrics)), dtype=np.float32)
 
         # Model Inference
         for idx, arr in enumerate(ds):
@@ -279,10 +207,12 @@
                 postproc_clf=postproc_func,
             )
 
-        x_recon = inverse_window(torch.from_numpy(x_recon)).numpy()
-        raw_scores = inverse_window(torch.unsqueeze(torch.from_numpy(raw_scores), dim=2)).numpy()
+        x_recon = inverse_window(torch.from_numpy(x_recon), method="keep_first").numpy()
+        raw_scores = inverse_window(
+            torch.unsqueeze(torch.from_numpy(raw_scores), dim=2), method="keep_first"
+        ).numpy()
         final_scores = inverse_window(
-            torch.unsqueeze(torch.from_numpy(final_scores), dim=2)
+            torch.unsqueeze(torch.from_numpy(final_scores), dim=2), method="keep_first"
         ).numpy()
 
         return self._construct_output(
@@ -309,6 +239,8 @@
         LOGGER.info(
             "Fetched dataframe with lookback days: %s with shape: %s", self.lookback_days, df.shape
         )
+        if df.empty:
+            return df
         if self.metrics:
             df = df[self.metrics]
         df = df.replace([np.inf, -np.inf], np.nan).fillna(fill_na_value)
