--- conflicted
+++ resolved
@@ -30,37 +30,27 @@
 
 
 def build_params(
-<<<<<<< HEAD
-=======
-    aggregations: list[str],
->>>>>>> fdec237a
     datasource: str,
     dimensions: list[str],
     filter_pairs: dict,
     granularity: str,
     hours: float,
-<<<<<<< HEAD
     aggregations: Optional[list[str]] = None,
     post_aggregations: Optional[list[str]] = None,
-=======
->>>>>>> fdec237a
 ) -> dict:
     """
 
     Args:
-        aggregations: A map from aggregator name to one of the
-          ``pydruid.utils.aggregators`` e.g., ``doublesum``
-<<<<<<< HEAD
-        post_aggregations: A map from post aggregator name to one of the
-          ``pydruid.utils.postaggregator`` e.g., ``QuantilesDoublesSketchToQuantile``
-=======
->>>>>>> fdec237a
         datasource: Data source to query
         dimensions: The dimensions to group by
         filter_pairs: Indicates which rows of
           data to include in the query
         granularity: Time bucket to aggregate data by hour, day, minute, etc.,
         hours: Hours from now to skip training.
+        aggregations: A map from aggregator name to one of the
+          ``pydruid.utils.aggregators`` e.g., ``doublesum``
+        post_aggregations: A map from post aggregator name to one of the
+          ``pydruid.utils.postaggregator`` e.g., ``QuantilesDoublesSketchToQuantile``.
 
     Returns: a dict of parameters
 
@@ -80,10 +70,7 @@
         "granularity": granularity,
         "intervals": intervals,
         "aggregations": aggregations,
-<<<<<<< HEAD
         "post_aggregations": post_aggregations,
-=======
->>>>>>> fdec237a
         "filter": _filter,
         "dimensions": dimension_specs,
     }
@@ -125,17 +112,13 @@
         _start_time = time.perf_counter()
         filter_pairs = make_filter_pairs(filter_keys, filter_values)
         query_params = build_params(
-<<<<<<< HEAD
-            datasource,
-            dimensions,
-            filter_pairs,
-            granularity,
-            hours,
-            aggregations,
-            post_aggregations,
-=======
-            aggregations, datasource, dimensions, filter_pairs, granularity, hours
->>>>>>> fdec237a
+            datasource=datasource,
+            dimensions=dimensions,
+            filter_pairs=filter_pairs,
+            granularity=granularity,
+            hours=hours,
+            aggregations=aggregations,
+            post_aggregations=post_aggregations,
         )
 
         response = self.client.groupby(**query_params)
