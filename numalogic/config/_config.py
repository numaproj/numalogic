--- conflicted
+++ resolved
@@ -11,10 +11,7 @@
 
 
 from dataclasses import dataclass, field
-<<<<<<< HEAD
-=======
 from enum import Enum
->>>>>>> bf27eb59
 from typing import Any, Optional
 
 from omegaconf import MISSING
@@ -121,6 +118,13 @@
 
 
 @dataclass
+class ScoreAdjustConf:
+    weight: float
+    metric_weights: Optional[list[float]]
+    upper_limits: list[float]
+
+
+@dataclass
 class ScoreConf:
     window_agg: AggregatorConf = field(
         default_factory=lambda: AggregatorConf(method=AggMethod.MEAN)
@@ -128,13 +132,7 @@
     feature_agg: AggregatorConf = field(
         default_factory=lambda: AggregatorConf(method=AggMethod.MAX)
     )
-
-
-@dataclass
-class ScoreAdjustConf:
-    weight: float
-    metric_weights: Optional[list[float]]
-    upper_limits: list[float]
+    adjust: Optional[ScoreAdjustConf] = None
 
 
 @dataclass
@@ -148,11 +146,7 @@
     postprocess: ModelInfo = field(
         default_factory=lambda: ModelInfo(name="TanhNorm", stateful=False)
     )
-<<<<<<< HEAD
-    adjust: Optional[ScoreAdjustConf] = None
-=======
     score: ScoreConf = field(default_factory=lambda: ScoreConf())
->>>>>>> bf27eb59
 
 
 @dataclass
