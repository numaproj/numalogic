--- conflicted
+++ resolved
@@ -87,11 +87,8 @@
     preprocess: list[ModelInfo] = field(default_factory=list)
     threshold: ModelInfo = field(default_factory=ModelInfo)
     postprocess: ModelInfo = field(default_factory=ModelInfo)
-<<<<<<< HEAD
-=======
 
 
 @dataclass
 class DataConnectorConf:
-    source: str
->>>>>>> bbb4b53e
+    source: str