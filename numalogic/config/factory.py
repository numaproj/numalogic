# Copyright 2022 The Numaproj Authors.
# Licensed under the Apache License, Version 2.0 (the "License");
# you may not use this file except in compliance with the License.
# You may obtain a copy of the License at
#     http://www.apache.org/licenses/LICENSE-2.0
# Unless required by applicable law or agreed to in writing, software
# distributed under the License is distributed on an "AS IS" BASIS,
# WITHOUT WARRANTIES OR CONDITIONS OF ANY KIND, either express or implied.
# See the License for the specific language governing permissions and
# limitations under the License.
from typing import Union, ClassVar, TypeVar

import numpy as np
from sklearn.pipeline import make_pipeline

from numalogic.config._config import ModelInfo, RegistryInfo, AggMethod
from numalogic.tools.exceptions import UnknownConfigArgsError

conf_t = TypeVar("conf_t", bound=Union[ModelInfo, RegistryInfo], covariant=True)


class _ObjectFactory:
    _CLS_MAP: ClassVar[dict] = {}

    def get_instance(self, object_info: Union[ModelInfo, RegistryInfo]):
        try:
            _cls = self._CLS_MAP[object_info.name]
        except KeyError as err:
            raise UnknownConfigArgsError(
                f"Invalid model info instance provided: {object_info}"
            ) from err
        return _cls(**object_info.conf)

    @classmethod
    def get_cls(cls, name: str):
        try:
            return cls._CLS_MAP[name]
        except KeyError:
            raise UnknownConfigArgsError(f"Invalid name provided for factory: {name}") from None


class PreprocessFactory(_ObjectFactory):
    """Factory class to create preprocess instances."""

    from sklearn.preprocessing import StandardScaler, MinMaxScaler, MaxAbsScaler, RobustScaler
    from numalogic.transforms import (
        LogTransformer,
        StaticPowerTransformer,
        TanhScaler,
<<<<<<< HEAD
        DataClipper,
        GaussianNoiseAdder,
        DifferenceTransform,
=======
        FlattenVector,
>>>>>>> 2d84876b
    )

    _CLS_MAP: ClassVar[dict] = {
        "StandardScaler": StandardScaler,
        "MinMaxScaler": MinMaxScaler,
        "MaxAbsScaler": MaxAbsScaler,
        "RobustScaler": RobustScaler,
        "LogTransformer": LogTransformer,
        "StaticPowerTransformer": StaticPowerTransformer,
        "TanhScaler": TanhScaler,
<<<<<<< HEAD
        "DataClipper": DataClipper,
        "GaussianNoiseAdder": GaussianNoiseAdder,
        "DifferenceTransform": DifferenceTransform,
=======
        "FlattenVector": FlattenVector,
>>>>>>> 2d84876b
    }

    def get_pipeline_instance(self, objs_info: list[ModelInfo]):
        preproc_clfs = []
        for obj_info in objs_info:
            _clf = self.get_instance(obj_info)
            preproc_clfs.append(_clf)
        if not preproc_clfs:
            return None
        if len(preproc_clfs) == 1:
            return preproc_clfs[0]
        return make_pipeline(*preproc_clfs)


class PostprocessFactory(_ObjectFactory):
    """Factory class to create postprocess instances."""

    from numalogic.transforms import TanhNorm, ExpMovingAverage

    _CLS_MAP: ClassVar[dict] = {"TanhNorm": TanhNorm, "ExpMovingAverage": ExpMovingAverage}


class ThresholdFactory(_ObjectFactory):
    """Factory class to create threshold instances."""

    from numalogic.models.threshold import (
        StdDevThreshold,
        MahalanobisThreshold,
        RobustMahalanobisThreshold,
        StaticThreshold,
        SigmoidThreshold,
        MaxPercentileThreshold,
    )

    _CLS_MAP: ClassVar[dict] = {
        "StdDevThreshold": StdDevThreshold,
        "StaticThreshold": StaticThreshold,
        "SigmoidThreshold": SigmoidThreshold,
        "MahalanobisThreshold": MahalanobisThreshold,
        "RobustMahalanobisThreshold": RobustMahalanobisThreshold,
        "MaxPercentileThreshold": MaxPercentileThreshold,
    }


class ModelFactory(_ObjectFactory):
    """Factory class to create model instances."""

    from numalogic.models.autoencoder.variants import (
        VanillaAE,
        SparseVanillaAE,
        Conv1dAE,
        SparseConv1dAE,
        LSTMAE,
        SparseLSTMAE,
        TransformerAE,
        SparseTransformerAE,
    )
    from numalogic.models.vae.variants import Conv1dVAE

    _CLS_MAP: ClassVar[dict] = {
        "VanillaAE": VanillaAE,
        "SparseVanillaAE": SparseVanillaAE,
        "Conv1dAE": Conv1dAE,
        "SparseConv1dAE": SparseConv1dAE,
        "LSTMAE": LSTMAE,
        "SparseLSTMAE": SparseLSTMAE,
        "TransformerAE": TransformerAE,
        "SparseTransformerAE": SparseTransformerAE,
        "Conv1dVAE": Conv1dVAE,
    }


class RegistryFactory(_ObjectFactory):
    """Factory class to create registry instances."""

    _CLS_SET: ClassVar[frozenset] = frozenset(
        {"RedisRegistry", "MLflowRegistry", "DynamoDBRegistry"}
    )

    def get_instance(self, object_info: Union[ModelInfo, RegistryInfo]):
        import numalogic.registry as reg

        try:
            _cls = getattr(reg, object_info.name)
        except AttributeError as err:
            if object_info.name in self._CLS_SET:
                raise ImportError(
                    "Please install the required dependencies for the registry you want to use."
                ) from err
            raise UnknownConfigArgsError(
                f"Invalid model info instance provided: {object_info}"
            ) from err
        return _cls(**object_info.conf)

    @classmethod
    def get_cls(cls, name: str):
        import numalogic.registry as reg

        try:
            return getattr(reg, name)
        except AttributeError as err:
            if name in cls._CLS_SET:
                raise ImportError(
                    "Please install the required dependencies for the registry you want to use."
                ) from err
            raise UnknownConfigArgsError(
                f"Invalid name provided for RegistryFactory: {name}"
            ) from None


class ConnectorFactory(_ObjectFactory):
    """Factory class for data connectors."""

    _CLS_SET: ClassVar[frozenset] = frozenset({"PrometheusFetcher", "DruidFetcher"})

    @classmethod
    def get_cls(cls, name: str):
        import numalogic.connectors as conn

        try:
            return getattr(conn, name)
        except AttributeError as err:
            if name in cls._CLS_SET:
                raise ImportError(
                    "Please install the required dependencies for the connector you want to use."
                ) from err
            raise UnknownConfigArgsError(
                f"Invalid name provided for ConnectorFactory: {name}"
            ) from None


class AggregatorFactory:
    """Factory class for aggregator functions."""

    from numalogic.transforms import expmov_avg_aggregator

    _FUNC_MAP: ClassVar[dict] = {
        AggMethod.MAX: np.max,
        AggMethod.MIN: np.min,
        AggMethod.MEAN: np.mean,
        AggMethod.WEIGHTED_AVG: np.average,
        AggMethod.EXP: expmov_avg_aggregator,
    }

    @classmethod
    def get_func(cls, name: str):
        try:
            return cls._FUNC_MAP[name]
        except KeyError:
            raise UnknownConfigArgsError(
                f"Invalid agg method provided for AggregatorFactory: {name}"
            ) from None

    @classmethod
    def invoke_func(cls, name: str, *args, **kwargs):
        func = cls.get_func(name)
        return func(*args, **kwargs)<|MERGE_RESOLUTION|>--- conflicted
+++ resolved
@@ -47,13 +47,10 @@
         LogTransformer,
         StaticPowerTransformer,
         TanhScaler,
-<<<<<<< HEAD
         DataClipper,
         GaussianNoiseAdder,
         DifferenceTransform,
-=======
         FlattenVector,
->>>>>>> 2d84876b
     )
 
     _CLS_MAP: ClassVar[dict] = {
@@ -64,13 +61,10 @@
         "LogTransformer": LogTransformer,
         "StaticPowerTransformer": StaticPowerTransformer,
         "TanhScaler": TanhScaler,
-<<<<<<< HEAD
         "DataClipper": DataClipper,
         "GaussianNoiseAdder": GaussianNoiseAdder,
         "DifferenceTransform": DifferenceTransform,
-=======
         "FlattenVector": FlattenVector,
->>>>>>> 2d84876b
     }
 
     def get_pipeline_instance(self, objs_info: list[ModelInfo]):
