--- conflicted
+++ resolved
@@ -61,7 +61,6 @@
         return np.power(X, 1.0 / self.n) - self.add_factor
 
 
-<<<<<<< HEAD
 class DataClipper(StatelessTransformer):
     """
     Applies column-wise ceiling transformation.
@@ -133,7 +132,8 @@
     def transform(self, input_: npt.NDArray, **__):
         diff_df = pd.DataFrame(input_).diff().bfill()
         return diff_df.to_numpy(dtype=np.float32)
-=======
+
+
 class FlattenVector(StatelessTransformer):
     """A stateless transformer that flattens a vector.
 
@@ -150,5 +150,4 @@
         return X.flatten().reshape(-1, 1)
 
     def inverse_transform(self, X: npt.NDArray[float]) -> npt.NDArray[float]:
-        return X.reshape(-1, self.n_features)
->>>>>>> 2d84876b
+        return X.reshape(-1, self.n_features)