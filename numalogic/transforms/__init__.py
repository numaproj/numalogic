# Copyright 2022 The Numaproj Authors.
# Licensed under the Apache License, Version 2.0 (the "License");
# you may not use this file except in compliance with the License.
# You may obtain a copy of the License at
#     http://www.apache.org/licenses/LICENSE-2.0
# Unless required by applicable law or agreed to in writing, software
# distributed under the License is distributed on an "AS IS" BASIS,
# WITHOUT WARRANTIES OR CONDITIONS OF ANY KIND, either express or implied.
# See the License for the specific language governing permissions and
# limitations under the License.

"""
Module to provide timeseries transformations needed for preprocessing,
feature engineering and postprocessing.
"""

from numalogic.transforms._scaler import TanhScaler
<<<<<<< HEAD
from numalogic.transforms._stateless import (
    LogTransformer,
    StaticPowerTransformer,
    DataClipper,
    GaussianNoiseAdder,
    DifferenceTransform,
)
=======
from numalogic.transforms._stateless import LogTransformer, StaticPowerTransformer, FlattenVector
>>>>>>> 2d84876b
from numalogic.transforms._movavg import ExpMovingAverage, expmov_avg_aggregator
from numalogic.transforms._postprocess import TanhNorm, tanh_norm

__all__ = [
    "TanhScaler",
    "LogTransformer",
    "StaticPowerTransformer",
    "DataClipper",
    "ExpMovingAverage",
    "expmov_avg_aggregator",
    "TanhNorm",
    "tanh_norm",
<<<<<<< HEAD
    "GaussianNoiseAdder",
    "DifferenceTransform",
=======
    "FlattenVector",
>>>>>>> 2d84876b
]<|MERGE_RESOLUTION|>--- conflicted
+++ resolved
@@ -15,7 +15,6 @@
 """
 
 from numalogic.transforms._scaler import TanhScaler
-<<<<<<< HEAD
 from numalogic.transforms._stateless import (
     LogTransformer,
     StaticPowerTransformer,
@@ -23,9 +22,6 @@
     GaussianNoiseAdder,
     DifferenceTransform,
 )
-=======
-from numalogic.transforms._stateless import LogTransformer, StaticPowerTransformer, FlattenVector
->>>>>>> 2d84876b
 from numalogic.transforms._movavg import ExpMovingAverage, expmov_avg_aggregator
 from numalogic.transforms._postprocess import TanhNorm, tanh_norm
 
@@ -38,10 +34,7 @@
     "expmov_avg_aggregator",
     "TanhNorm",
     "tanh_norm",
-<<<<<<< HEAD
     "GaussianNoiseAdder",
     "DifferenceTransform",
-=======
     "FlattenVector",
->>>>>>> 2d84876b
 ]