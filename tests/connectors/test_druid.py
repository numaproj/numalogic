import json
import logging
import unittest
import datetime
from unittest.mock import patch, Mock

import pydruid.query
from pydruid.client import PyDruid
from pydruid.utils.dimensions import DimensionSpec
from pydruid.utils import aggregators
from pydruid.utils import postaggregator
from pydruid.utils.filters import Filter
from deepdiff import DeepDiff

from numalogic.connectors._config import Pivot
from numalogic.connectors.druid import (
    DruidFetcher,
    make_filter_pairs,
    build_params,
    postaggregator as _post_agg,
    aggregators as _agg,
)

logging.basicConfig(level=logging.DEBUG)


def mock_group_by(*_, **__):
    """Mock group by response from druid."""
    result = [
        {
            "version": "v1",
            "timestamp": "2023-07-11T01:36:00.000Z",
            "event": {"count": 5.0, "ciStatus": "success"},
        },
        {
            "version": "v1",
            "timestamp": "2023-07-11T01:37:00.000Z",
            "event": {"count": 1.0, "ciStatus": "success"},
        },
    ]
    query = pydruid.query.Query(query_dict={}, query_type="groupBy")
    query.parse(json.dumps(result))
    return query


def mock_group_by_doubles_sketch(*_, **__):
    """Mock group by response for doubles sketch from druid."""
    result = [
        {
            "event": {
                "agg0": 4,
                "assetAlias": "Intuit.identity.authn.signin",
                "env": "prod",
                "postAgg0": 21988,
            },
            "timestamp": "2023-09-06T07:50:00.000Z",
            "version": "v1",
        },
        {
            "event": {
                "agg0": 22,
                "assetAlias": "Intuit.identity.authn.signin",
                "env": "prod",
                "postAgg0": 2237.7999997138977,
            },
            "timestamp": "2023-09-06T07:53:00.000Z",
            "version": "v1",
        },
    ]
    query = pydruid.query.Query(query_dict={}, query_type="groupBy")
    query.parse(json.dumps(result))
    return query


class TestDruid(unittest.TestCase):
    start = None
    end = None
    prom = None

    @classmethod
    def setUpClass(cls) -> None:
        end = datetime.datetime.now()
        start = end - datetime.timedelta(hours=36)
        cls.start = start.timestamp()
        cls.end = end.timestamp()
        cls.druid = DruidFetcher(url="http://localhost:8888", endpoint="druid/v2/")

    @patch.object(PyDruid, "groupby", Mock(return_value=mock_group_by()))
    def test_fetch(self):
        _out = self.druid.fetch(
            filter_keys=["assetId"],
            filter_values=["5984175597303660107"],
            dimensions=["ciStatus"],
            datasource="tech-ip-customer-interaction-metrics",
            aggregations={"count": aggregators.doublesum("count")},
            group_by=["timestamp", "ciStatus"],
            hours=2,
            pivot=Pivot(
                index="timestamp",
                columns=["ciStatus"],
                value=["count"],
            ),
        )
        self.assertEqual((2, 2), _out.shape)

    @patch.object(PyDruid, "groupby", Mock(return_value=mock_group_by_doubles_sketch()))
    def test_fetch_double_sketch(self):
        _out = self.druid.fetch(
            filter_keys=["assetAlias"],
            filter_values=["Intuit.accounting.core.qbowebapp"],
            dimensions=["assetAlias", "env"],
            datasource="coredevx-rum-perf-metrics",
            aggregations={
                "agg0": _agg.quantiles_doubles_sketch("valuesDoublesSketch", "agg0", 256)
            },
            post_aggregations={
                "postAgg0": _post_agg.QuantilesDoublesSketchToQuantile(
                    output_name="agg0", field=postaggregator.Field("agg0"), fraction=0.9
                )
            },
            hours=2,
        )
        self.assertEqual((2, 5), _out.shape)

    def test_build_param(self):
        expected = {
            "datasource": "foo",
            "dimensions": map(lambda d: DimensionSpec(dimension=d, output_name=d), ["bar"]),
            "filter": [Filter(type="selector", dimension="ciStatus", value="false")],
            "granularity": "all",
            "aggregations": "",
            "intervals": "",
        }

        filter_pairs = make_filter_pairs(["ciStatus"], ["false"])
<<<<<<< HEAD
        actual = build_params(
            datasource="foo",
            dimensions=["bar"],
            filter_pairs=filter_pairs,
            granularity="all",
            hours=24.0,
        )
=======
        actual = build_params("", "foo", ["bar"], filter_pairs, "all", 24, 3)
        actual["intervals"] = ""
>>>>>>> 2973dd23
        diff = DeepDiff(expected, actual).get("values_changed", {})
        self.assertDictEqual({}, diff)

    @patch.object(PyDruid, "groupby", Mock(side_effect=OSError))
    def test_fetch_exception(self):
        _out = self.druid.fetch(
            filter_keys=["assetId"],
            filter_values=["5984175597303660107"],
            dimensions=["ciStatus"],
            datasource="customer-interaction-metrics",
            aggregations={"count": doublesum("count")},
            group_by=["timestamp", "ciStatus"],
            hours=36,
            pivot=Pivot(
                index="timestamp",
                columns=["ciStatus"],
                value=["count"],
            ),
        )
        self.assertTrue(_out.empty)


if __name__ == "__main__":
    unittest.main()<|MERGE_RESOLUTION|>--- conflicted
+++ resolved
@@ -133,18 +133,14 @@
         }
 
         filter_pairs = make_filter_pairs(["ciStatus"], ["false"])
-<<<<<<< HEAD
         actual = build_params(
             datasource="foo",
             dimensions=["bar"],
             filter_pairs=filter_pairs,
             granularity="all",
             hours=24.0,
+            delay=3,
         )
-=======
-        actual = build_params("", "foo", ["bar"], filter_pairs, "all", 24, 3)
-        actual["intervals"] = ""
->>>>>>> 2973dd23
         diff = DeepDiff(expected, actual).get("values_changed", {})
         self.assertDictEqual({}, diff)
 
@@ -155,7 +151,7 @@
             filter_values=["5984175597303660107"],
             dimensions=["ciStatus"],
             datasource="customer-interaction-metrics",
-            aggregations={"count": doublesum("count")},
+            aggregations={"count": aggregators.doublesum("count")},
             group_by=["timestamp", "ciStatus"],
             hours=36,
             pivot=Pivot(
